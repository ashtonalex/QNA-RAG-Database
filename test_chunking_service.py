<<<<<<< HEAD
import pytest
import asyncio
from backend.app.models.chunk_models import ChunkingConfig
from backend.app.services.chunking_service import chunk_document, ChunkingService


@pytest.mark.asyncio
async def test_chunk_document_and_vector_payloads():
    text = (
        "This is the first sentence. Here is another one! Yet another sentence follows."
    )
    config = ChunkingConfig(chunk_size=10, overlap=0.1, strategy="hybrid")
    chunks = await chunk_document(text, config)
    assert len(chunks) > 0
    # Test output format for vector DB
    payloads = ChunkingService(config).chunks_to_vector_payloads(chunks)
    assert isinstance(payloads, list)
    assert all("id" in p and "text" in p and "metadata" in p for p in payloads)
    # Test with a different config
    config2 = ChunkingConfig(chunk_size=2, overlap=0.0, strategy="syntactic")
    chunks2 = await chunk_document(text, config2)
    payloads2 = ChunkingService(config2).chunks_to_vector_payloads(chunks2)
    assert len(payloads2) > 0
    assert all(isinstance(p["text"], str) for p in payloads2)


# --- Manual/demo code from main branch ---
from backend.app.services.chunking_service import ChunkingService

=======
import asyncio
from backend.app.models.chunk_models import ChunkingConfig
from backend.app.services.chunking_service import ChunkingService

# Sample text with mock page and section breaks
>>>>>>> e7abd58c
sample_text = (
    "Section 1: Introduction. This is the first paragraph. It has two sentences.\n\n"
    "Section 1: Introduction. This is the second paragraph. It also has two sentences.\n\n"
    "Section 2: Methods. A completely unrelated topic starts here. It is about something else entirely.\n\n"
    "Section 3: Results. Back to the original topic. This sentence is similar to the first paragraph."
)

<<<<<<< HEAD

def get_mock_metadata(index):
    if index < 2:
        return {"page_number": 1, "section_header": "Introduction", "order": index + 1}
    elif index == 2:
        return {"page_number": 2, "section_header": "Methods", "order": index + 1}
    else:
        return {"page_number": 3, "section_header": "Results", "order": index + 1}

=======
# Mock metadata for demonstration (in a real pipeline, this would come from the document processor)
def get_mock_metadata(index):
    if index < 2:
        return {"page_number": 1, "section_header": "Introduction", "order": index+1}
    elif index == 2:
        return {"page_number": 2, "section_header": "Methods", "order": index+1}
    else:
        return {"page_number": 3, "section_header": "Results", "order": index+1}
>>>>>>> e7abd58c

config = ChunkingConfig(chunk_size=100)
chunker = ChunkingService(config)

<<<<<<< HEAD

def print_chunk_info(chunks):
    for i, chunk in enumerate(chunks):
        print(f"Chunk {i + 1}:")
=======
def print_chunk_info(chunks):
    for i, chunk in enumerate(chunks):
        print(f"Chunk {i+1}:")
>>>>>>> e7abd58c
        print(f"  Text: {chunk.text}")
        print(f"  Metadata: {chunk.metadata}")
        print(f"  Token count: {chunk.token_count}")
        print(f"  Quality score: {getattr(chunk, 'quality_score', None)}")
        print(f"  Relationships: {getattr(chunk, 'relationships', None)}")
        print()

<<<<<<< HEAD

=======
>>>>>>> e7abd58c
if __name__ == "__main__":
    print("Testing Syntactic Chunking:")
    syntactic_chunks = chunker.syntactic_chunk(sample_text, metadata={})
    for i, chunk_text in enumerate(syntactic_chunks):
<<<<<<< HEAD
        print(f"Syntactic Chunk {i + 1}: {chunk_text}")
    print()

    print("Testing Semantic Chunking:")

    # semantic_chunk is now async, so we need to run it in an event loop
    async def run_semantic():
        semantic_chunks = await chunker.semantic_chunk(sample_text)
        for i, chunk_text in enumerate(semantic_chunks):
            print(f"Semantic Chunk {i + 1}: {chunk_text}")
        print()

    asyncio.run(run_semantic())

    print("Testing Hybrid Chunking (with overlap and metadata):")

=======
        print(f"Syntactic Chunk {i+1}: {chunk_text}")
    print()

    print("Testing Semantic Chunking:")
    semantic_chunks = chunker.semantic_chunk(sample_text)
    for i, chunk_text in enumerate(semantic_chunks):
        print(f"Semantic Chunk {i+1}: {chunk_text}")
    print()

    print("Testing Hybrid Chunking (with overlap and metadata):")
>>>>>>> e7abd58c
    async def test_hybrid():
        # Hybrid chunking returns Chunk objects
        hybrid_chunks = await chunker.hybrid_chunk(sample_text, metadata={})
        # Attach mock metadata for demonstration
        for i, chunk in enumerate(hybrid_chunks):
            chunk.metadata.update(get_mock_metadata(i))
        print_chunk_info(hybrid_chunks)
<<<<<<< HEAD

=======
>>>>>>> e7abd58c
    asyncio.run(test_hybrid())<|MERGE_RESOLUTION|>--- conflicted
+++ resolved
@@ -1,4 +1,3 @@
-<<<<<<< HEAD
 import pytest
 import asyncio
 from backend.app.models.chunk_models import ChunkingConfig
@@ -28,21 +27,13 @@
 # --- Manual/demo code from main branch ---
 from backend.app.services.chunking_service import ChunkingService
 
-=======
-import asyncio
-from backend.app.models.chunk_models import ChunkingConfig
-from backend.app.services.chunking_service import ChunkingService
 
-# Sample text with mock page and section breaks
->>>>>>> e7abd58c
 sample_text = (
     "Section 1: Introduction. This is the first paragraph. It has two sentences.\n\n"
     "Section 1: Introduction. This is the second paragraph. It also has two sentences.\n\n"
     "Section 2: Methods. A completely unrelated topic starts here. It is about something else entirely.\n\n"
     "Section 3: Results. Back to the original topic. This sentence is similar to the first paragraph."
 )
-
-<<<<<<< HEAD
 
 def get_mock_metadata(index):
     if index < 2:
@@ -52,30 +43,16 @@
     else:
         return {"page_number": 3, "section_header": "Results", "order": index + 1}
 
-=======
-# Mock metadata for demonstration (in a real pipeline, this would come from the document processor)
-def get_mock_metadata(index):
-    if index < 2:
-        return {"page_number": 1, "section_header": "Introduction", "order": index+1}
-    elif index == 2:
-        return {"page_number": 2, "section_header": "Methods", "order": index+1}
-    else:
-        return {"page_number": 3, "section_header": "Results", "order": index+1}
->>>>>>> e7abd58c
+
 
 config = ChunkingConfig(chunk_size=100)
 chunker = ChunkingService(config)
 
-<<<<<<< HEAD
+
 
 def print_chunk_info(chunks):
     for i, chunk in enumerate(chunks):
         print(f"Chunk {i + 1}:")
-=======
-def print_chunk_info(chunks):
-    for i, chunk in enumerate(chunks):
-        print(f"Chunk {i+1}:")
->>>>>>> e7abd58c
         print(f"  Text: {chunk.text}")
         print(f"  Metadata: {chunk.metadata}")
         print(f"  Token count: {chunk.token_count}")
@@ -83,15 +60,11 @@
         print(f"  Relationships: {getattr(chunk, 'relationships', None)}")
         print()
 
-<<<<<<< HEAD
-
-=======
->>>>>>> e7abd58c
 if __name__ == "__main__":
     print("Testing Syntactic Chunking:")
     syntactic_chunks = chunker.syntactic_chunk(sample_text, metadata={})
     for i, chunk_text in enumerate(syntactic_chunks):
-<<<<<<< HEAD
+
         print(f"Syntactic Chunk {i + 1}: {chunk_text}")
     print()
 
@@ -108,18 +81,7 @@
 
     print("Testing Hybrid Chunking (with overlap and metadata):")
 
-=======
-        print(f"Syntactic Chunk {i+1}: {chunk_text}")
-    print()
 
-    print("Testing Semantic Chunking:")
-    semantic_chunks = chunker.semantic_chunk(sample_text)
-    for i, chunk_text in enumerate(semantic_chunks):
-        print(f"Semantic Chunk {i+1}: {chunk_text}")
-    print()
-
-    print("Testing Hybrid Chunking (with overlap and metadata):")
->>>>>>> e7abd58c
     async def test_hybrid():
         # Hybrid chunking returns Chunk objects
         hybrid_chunks = await chunker.hybrid_chunk(sample_text, metadata={})
@@ -127,8 +89,5 @@
         for i, chunk in enumerate(hybrid_chunks):
             chunk.metadata.update(get_mock_metadata(i))
         print_chunk_info(hybrid_chunks)
-<<<<<<< HEAD
 
-=======
->>>>>>> e7abd58c
-    asyncio.run(test_hybrid())+    asyncio.run(test_hybrid())
